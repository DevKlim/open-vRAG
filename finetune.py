--- conflicted
+++ resolved
@@ -8,11 +8,7 @@
 from peft import LoraConfig, get_peft_model, prepare_model_for_kbit_training
 from transformers import (
     AutoProcessor,
-<<<<<<< HEAD
     QWen3VLForConditionalGeneration,
-=======
-    Qwen3VLForConditionalGeneration,
->>>>>>> 5a8bc1d1
     TrainingArguments,
     BitsAndBytesConfig,
 )
@@ -22,18 +18,12 @@
 logging.basicConfig(level=logging.INFO, format="%(asctime)s - %(name)s - %(levelname)s - %(message)s")
 logger = logging.getLogger(__name__)
 
-<<<<<<< HEAD
 # Configuration
-=======
->>>>>>> 5a8bc1d1
 MODEL_ID = "OpenGVLab/VideoChat-R1_5"
 DATASET_PATH = "./data/insertlocaldataset.jsonl"
 OUTPUT_DIR = "./lora_adapters"
 
-<<<<<<< HEAD
 # LoRA Configuration
-=======
->>>>>>> 5a8bc1d1
 LORA_RANK = 16
 LORA_ALPHA = 32
 LORA_DROPOUT = 0.05
@@ -104,11 +94,7 @@
         bnb_4bit_compute_dtype=torch.bfloat16
     )
 
-<<<<<<< HEAD
     model = QWen3VLForConditionalGeneration.from_pretrained(
-=======
-    model = Qwen3VLForConditionalGeneration.from_pretrained(
->>>>>>> 5a8bc1d1
         MODEL_ID,
         quantization_config=quantization_config,
         device_map="auto",
